--- conflicted
+++ resolved
@@ -17,7 +17,6 @@
         latmap.put(Array(1, 2, 3, 4, 6), DistLattice.Infinity) shouldEqual None
         latmap.put(Array(6, 2, 3, 4, 5), DistLattice.NegInfinity) shouldEqual Some(DistLattice.NegInfinity)
 
-<<<<<<< HEAD
         latmap.flushWrites()
         
         latmap.get(Array(1, 2, 3, 4, 5)) shouldEqual Dst(7)
@@ -26,13 +25,6 @@
 
         latmap.put(Array(1, 2, 3, 4, 5), Dst(-2)) shouldEqual Dst(-2)
         latmap.flushWrites()
-=======
-        latmap.get(Array(1, 2, 3, 4, 5)) shouldEqual Dst(6)
-        latmap.get(Array(1, 2, 3, 4, 6)) shouldEqual DistLattice.Infinity
-        latmap.get(Array(6, 2, 3, 4, 5)) shouldEqual DistLattice.NegInfinity
-
-        latmap.put(Array(1, 2, 3, 4, 5), Dst(-2)) shouldEqual Some(Dst(-2))
->>>>>>> e2548b84
         latmap.get(Array(1, 2, 3, 4, 5)) shouldEqual Dst(-2)
 
         TestUtils.testKeysEqual(
