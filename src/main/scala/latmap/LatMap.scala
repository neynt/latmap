package latmap

import scala.collection.mutable

/** A (mutable) map from tuples of keys to lattice elements. */
trait LatMap[T <: Lattice] {
  val lattice: Lattice

  /** The number of keys (columns). */
  def arity: Int

  /** Looks up the lattice element associated with a key.
    * The default value is bottom (if the keys are not in the map).
    * Precondition: keys.size == arity
    */
  def get(keys: Array[Int]): lattice.Elem

  /** Iterator over all the keys mapped to a non-bottom lattice element. */
  def keyIterator: Iterator[Array[Int]]

  /** Prepares to add the (keys, elem) pair in the next write phase.
    * Precondition: keys.size == arity
    * Returns the least upper bound of the current value and the given value.
    */
<<<<<<< HEAD
  def put(keys: Array[Int], elem: lattice.Elem): lattice.Elem
  
  /** Client must call writePhase1, then betweenWritePhases, then writePhase2.
    * writePhase1 and writePhase2 are idempotent and can be called concurrently.
    * betweenWritePhases must be called exactly once between calls to writePhase1
    * and writePhase2.
    * So, it cannot be called concurrently.
    * 
    * If A is a call to writePhase1 and C is a call to writePhase2, one of the
    * following must be true:
    * (1) C happens-before A, or
    * (2) There is a call to betweenWritePhases B such that A happens-before B
    * and B happens-before C.
    * 
    * In other words, you should join on all the threads calling writePhase1,
    * then call betweenWritePhases, then join on all the threads calling
    * writePhase2 before calling writePhase1 again.
    */
  def writePhase1(): Unit
  def betweenWritePhases(): Unit
  def writePhase2(): Unit
  
  /**
   * Simple single-threaded write flushing
   */
  def flushWrites() = {
      writePhase1()
      betweenWritePhases()
      writePhase2()
  }
=======
  def put(keys: Array[Int], elem: lattice.Elem): Option[lattice.Elem]
>>>>>>> e2548b84

  /** A list of indexes that have been associated with this lattice map. */
  def indexes: mutable.ListBuffer[Index]

  /** Select the index to use for the given set of bound variables.
    * If no such index exists, create a new NaiveIndex and use it. */
  def selectIndex(boundVars: Set[Int]): Index = {
    var best: Index = null
    for (index <- indexes) {
      if (index.positions.subsetOf(boundVars) && (best == null || best.positions.size > best.positions.size)) {
        best = index
      }
    }
    if (best == null) {
      best = new NaiveIndex(this, boundVars)
      indexes += best
    }
    best
  }

  def addIndex(index: Index): Unit
}<|MERGE_RESOLUTION|>--- conflicted
+++ resolved
@@ -22,8 +22,7 @@
     * Precondition: keys.size == arity
     * Returns the least upper bound of the current value and the given value.
     */
-<<<<<<< HEAD
-  def put(keys: Array[Int], elem: lattice.Elem): lattice.Elem
+  def put(keys: Array[Int], elem: lattice.Elem): Option[lattice.Elem]
   
   /** Client must call writePhase1, then betweenWritePhases, then writePhase2.
     * writePhase1 and writePhase2 are idempotent and can be called concurrently.
@@ -53,9 +52,6 @@
       betweenWritePhases()
       writePhase2()
   }
-=======
-  def put(keys: Array[Int], elem: lattice.Elem): Option[lattice.Elem]
->>>>>>> e2548b84
 
   /** A list of indexes that have been associated with this lattice map. */
   def indexes: mutable.ListBuffer[Index]
